--- conflicted
+++ resolved
@@ -12,199 +12,7 @@
 
 ## Example Prometheus Operator manifest
 
-<<<<<<< HEAD
-To follow this getting started you will need a Kubernetes cluster you have access to. This example describes a Prometheus Operator Deployment, and its required ClusterRole, ClusterRoleBinding, and Service Account.
-
-[embedmd]:# (../../bundle.yaml)
-```yaml
-apiVersion: rbac.authorization.k8s.io/v1
-kind: ClusterRoleBinding
-metadata:
-  labels:
-    app.kubernetes.io/component: controller
-    app.kubernetes.io/name: prometheus-operator
-    app.kubernetes.io/version: v0.38.1
-  name: prometheus-operator
-roleRef:
-  apiGroup: rbac.authorization.k8s.io
-  kind: ClusterRole
-  name: prometheus-operator
-subjects:
-- kind: ServiceAccount
-  name: prometheus-operator
-  namespace: default
----
-apiVersion: rbac.authorization.k8s.io/v1
-kind: ClusterRole
-metadata:
-  labels:
-    app.kubernetes.io/component: controller
-    app.kubernetes.io/name: prometheus-operator
-    app.kubernetes.io/version: v0.38.1
-  name: prometheus-operator
-rules:
-- apiGroups:
-  - apiextensions.k8s.io
-  resources:
-  - customresourcedefinitions
-  verbs:
-  - create
-- apiGroups:
-  - apiextensions.k8s.io
-  resourceNames:
-  - alertmanagers.monitoring.coreos.com
-  - podmonitors.monitoring.coreos.com
-  - prometheuses.monitoring.coreos.com
-  - prometheusrules.monitoring.coreos.com
-  - servicemonitors.monitoring.coreos.com
-  - thanosrulers.monitoring.coreos.com
-  resources:
-  - customresourcedefinitions
-  verbs:
-  - get
-  - update
-- apiGroups:
-  - monitoring.coreos.com
-  resources:
-  - alertmanagers
-  - alertmanagers/finalizers
-  - prometheuses
-  - prometheuses/finalizers
-  - thanosrulers
-  - thanosrulers/finalizers
-  - servicemonitors
-  - podmonitors
-  - prometheusrules
-  verbs:
-  - '*'
-- apiGroups:
-  - apps
-  resources:
-  - statefulsets
-  verbs:
-  - '*'
-- apiGroups:
-  - ""
-  resources:
-  - configmaps
-  - secrets
-  verbs:
-  - '*'
-- apiGroups:
-  - ""
-  resources:
-  - pods
-  verbs:
-  - list
-  - delete
-- apiGroups:
-  - ""
-  resources:
-  - services
-  - services/finalizers
-  - endpoints
-  verbs:
-  - get
-  - create
-  - update
-  - delete
-- apiGroups:
-  - ""
-  resources:
-  - nodes
-  verbs:
-  - list
-  - watch
-- apiGroups:
-  - ""
-  resources:
-  - namespaces
-  verbs:
-  - get
-  - list
-  - watch
----
-apiVersion: apps/v1
-kind: Deployment
-metadata:
-  labels:
-    app.kubernetes.io/component: controller
-    app.kubernetes.io/name: prometheus-operator
-    app.kubernetes.io/version: v0.38.1
-  name: prometheus-operator
-  namespace: default
-spec:
-  replicas: 1
-  selector:
-    matchLabels:
-      app.kubernetes.io/component: controller
-      app.kubernetes.io/name: prometheus-operator
-  template:
-    metadata:
-      labels:
-        app.kubernetes.io/component: controller
-        app.kubernetes.io/name: prometheus-operator
-        app.kubernetes.io/version: v0.38.1
-    spec:
-      containers:
-      - args:
-        - --kubelet-service=kube-system/kubelet
-        - --logtostderr=true
-        - --config-reloader-image=jimmidyson/configmap-reload:v0.3.0
-        - --prometheus-config-reloader=quay.io/coreos/prometheus-config-reloader:v0.38.1
-        image: quay.io/coreos/prometheus-operator:v0.38.1
-        name: prometheus-operator
-        ports:
-        - containerPort: 8080
-          name: http
-        resources:
-          limits:
-            cpu: 200m
-            memory: 200Mi
-          requests:
-            cpu: 100m
-            memory: 100Mi
-        securityContext:
-          allowPrivilegeEscalation: false
-      nodeSelector:
-        beta.kubernetes.io/os: linux
-      securityContext:
-        runAsNonRoot: true
-        runAsUser: 65534
-      serviceAccountName: prometheus-operator
----
-apiVersion: v1
-kind: ServiceAccount
-metadata:
-  labels:
-    app.kubernetes.io/component: controller
-    app.kubernetes.io/name: prometheus-operator
-    app.kubernetes.io/version: v0.38.1
-  name: prometheus-operator
-  namespace: default
----
-apiVersion: v1
-kind: Service
-metadata:
-  labels:
-    app.kubernetes.io/component: controller
-    app.kubernetes.io/name: prometheus-operator
-    app.kubernetes.io/version: v0.38.1
-  name: prometheus-operator
-  namespace: default
-spec:
-  clusterIP: None
-  ports:
-  - name: http
-    port: 8080
-    targetPort: http
-  selector:
-    app.kubernetes.io/component: controller
-    app.kubernetes.io/name: prometheus-operator
-```
-=======
 To follow this getting started you will need a Kubernetes cluster you have access to. This [example][bundle] describes a Prometheus Operator Deployment, and its required ClusterRole, ClusterRoleBinding, Service Account and Custom Resource Definitions.
->>>>>>> d0a871b7
 
 ## Related resources
 
